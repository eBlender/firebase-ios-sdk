--- conflicted
+++ resolved
@@ -521,14 +521,9 @@
                                                "${HOME}"/ios_frameworks/Firebase/FirebaseAuth/* \
                                                "${HOME}"/ios_frameworks/Firebase/FirebaseAnalytics/*
     - name: Setup swift quickstart
-<<<<<<< HEAD
+      env:
+        LEGACY: true
       run: SAMPLE="$SDK" TARGET="${SDK}ExampleSwift" scripts/setup_quickstart_framework.sh
-=======
-      env:
-        LEGACY: true
-      run: SAMPLE="$SDK" TARGET="${SDK}ExampleSwift" NON_FIREBASE_SDKS="FirebaseStorageSwift" scripts/setup_quickstart_framework.sh \
-                                               "${HOME}"/ios_frameworks/Firebase/NonFirebaseSDKs/*
->>>>>>> cf90270d
     - name: Install Secret GoogleService-Info.plist
       run: scripts/decrypt_gha_secret.sh scripts/gha-encrypted/qs-storage.plist.gpg \
         quickstart-ios/storage/GoogleService-Info.plist "$plist_secret"
