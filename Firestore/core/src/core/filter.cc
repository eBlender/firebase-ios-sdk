/*
 * Copyright 2018 Google
 *
 * Licensed under the Apache License, Version 2.0 (the "License");
 * you may not use this file except in compliance with the License.
 * You may obtain a copy of the License at
 *
 *      http://www.apache.org/licenses/LICENSE-2.0
 *
 * Unless required by applicable law or agreed to in writing, software
 * distributed under the License is distributed on an "AS IS" BASIS,
 * WITHOUT WARRANTIES OR CONDITIONS OF ANY KIND, either express or implied.
 * See the License for the specific language governing permissions and
 * limitations under the License.
 */

#include "Firestore/core/src/core/filter.h"

#include <ostream>

#include "Firestore/core/src/core/field_filter.h"
<<<<<<< HEAD
=======
#include "Firestore/core/src/util/thread_safe_memoizer.h"
>>>>>>> 1b73d330

namespace firebase {
namespace firestore {
namespace core {

bool operator==(const Filter& lhs, const Filter& rhs) {
  return lhs.rep_ == nullptr
             ? rhs.rep_ == nullptr
             : (rhs.rep_ != nullptr && lhs.rep_->Equals(*rhs.rep_));
}

std::ostream& operator<<(std::ostream& os, const Filter& filter) {
  return os << filter.ToString();
}

Filter::Rep::Rep()
<<<<<<< HEAD
    : memoized_flattened_filters_(std::make_shared<ThreadSafeMemoizer>()) {
}

Filter::Rep::ThreadSafeMemoizer::~ThreadSafeMemoizer() {
  // Call `std::call_once` in order to synchronize with the "active" invocation
  // of `memoize()`. Without this synchronization, there is a data race between
  // this destructor, which "reads" `filters_` to destroy it, and the write to
  // `filters_` done by the "active" invocation of `memoize()`.
  std::call_once(once_, [&]() {});
}

const std::vector<FieldFilter>& Filter::Rep::ThreadSafeMemoizer::memoize(
    std::function<std::vector<FieldFilter>()> func) {
  std::call_once(once_, [&]() { filters_ = func(); });
  return filters_;
=======
    : memoized_flattened_filters_(
          std::make_shared<
              util::ThreadSafeMemoizer<std::vector<FieldFilter>>>()) {
>>>>>>> 1b73d330
}

}  // namespace core
}  // namespace firestore
}  // namespace firebase<|MERGE_RESOLUTION|>--- conflicted
+++ resolved
@@ -19,10 +19,7 @@
 #include <ostream>
 
 #include "Firestore/core/src/core/field_filter.h"
-<<<<<<< HEAD
-=======
 #include "Firestore/core/src/util/thread_safe_memoizer.h"
->>>>>>> 1b73d330
 
 namespace firebase {
 namespace firestore {
@@ -39,27 +36,9 @@
 }
 
 Filter::Rep::Rep()
-<<<<<<< HEAD
-    : memoized_flattened_filters_(std::make_shared<ThreadSafeMemoizer>()) {
-}
-
-Filter::Rep::ThreadSafeMemoizer::~ThreadSafeMemoizer() {
-  // Call `std::call_once` in order to synchronize with the "active" invocation
-  // of `memoize()`. Without this synchronization, there is a data race between
-  // this destructor, which "reads" `filters_` to destroy it, and the write to
-  // `filters_` done by the "active" invocation of `memoize()`.
-  std::call_once(once_, [&]() {});
-}
-
-const std::vector<FieldFilter>& Filter::Rep::ThreadSafeMemoizer::memoize(
-    std::function<std::vector<FieldFilter>()> func) {
-  std::call_once(once_, [&]() { filters_ = func(); });
-  return filters_;
-=======
     : memoized_flattened_filters_(
           std::make_shared<
               util::ThreadSafeMemoizer<std::vector<FieldFilter>>>()) {
->>>>>>> 1b73d330
 }
 
 }  // namespace core
