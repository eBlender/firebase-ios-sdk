#
# Copyright 2017 The Abseil Authors.
#
# Licensed under the Apache License, Version 2.0 (the "License");
# you may not use this file except in compliance with the License.
# You may obtain a copy of the License at
#
#    https://www.apache.org/licenses/LICENSE-2.0
#
# Unless required by applicable law or agreed to in writing, software
# distributed under the License is distributed on an "AS IS" BASIS,
# WITHOUT WARRANTIES OR CONDITIONS OF ANY KIND, either express or implied.
# See the License for the specific language governing permissions and
# limitations under the License.
#

include(CMakeParseArguments)
<<<<<<< HEAD
=======
include(AbseilConfigureCopts)
include(AbseilInstallDirs)
>>>>>>> f75dc2d8

# The IDE folder for Abseil that will be used if Abseil is included in a CMake
# project that sets
#    set_property(GLOBAL PROPERTY USE_FOLDERS ON)
# For example, Visual Studio supports folders.
set(ABSL_IDE_FOLDER Abseil)

<<<<<<< HEAD
#
# create a library in the absl namespace
#
# parameters
# SOURCES : sources files for the library
# PUBLIC_LIBRARIES: targets and flags for linking phase
# PRIVATE_COMPILE_FLAGS: compile flags for the library. Will not be exported.
# EXPORT_NAME: export name for the absl:: target export
# TARGET: target name
#
# create a target associated to <NAME>
# libraries are installed under CMAKE_INSTALL_FULL_LIBDIR by default
#
function(absl_library)
  cmake_parse_arguments(ABSL_LIB
    "DISABLE_INSTALL" # keep that in case we want to support installation one day
    "TARGET;EXPORT_NAME"
    "SOURCES;PUBLIC_LIBRARIES;PRIVATE_COMPILE_FLAGS"
    ${ARGN}
  )

  set(_NAME ${ABSL_LIB_TARGET})
  string(TOUPPER ${_NAME} _UPPER_NAME)

  add_library(${_NAME} STATIC ${ABSL_LIB_SOURCES})

  target_compile_options(${_NAME} PRIVATE ${ABSL_LIB_PRIVATE_COMPILE_FLAGS})
  target_link_libraries(${_NAME} PUBLIC ${ABSL_LIB_PUBLIC_LIBRARIES})
  target_include_directories(${_NAME}
    PUBLIC ${ABSL_COMMON_INCLUDE_DIRS} ${ABSL_LIB_PUBLIC_INCLUDE_DIRS}
    PRIVATE ${ABSL_LIB_PRIVATE_INCLUDE_DIRS}
  )
  # Add all Abseil targets to a a folder in the IDE for organization.
  set_property(TARGET ${_NAME} PROPERTY FOLDER ${ABSL_IDE_FOLDER})

  if(ABSL_LIB_EXPORT_NAME)
    add_library(absl::${ABSL_LIB_EXPORT_NAME} ALIAS ${_NAME})
  endif()
endfunction()

#
# CMake function to imitate Bazel's cc_library rule.
#
# Parameters:
# NAME: name of target (see Note)
# HDRS: List of public header files for the library
# SRCS: List of source files for the library
=======
# absl_cc_library()
#
# CMake function to imitate Bazel's cc_library rule.
#
# Parameters:
# NAME: name of target (see Note)
# HDRS: List of public header files for the library
# SRCS: List of source files for the library
# DEPS: List of other libraries to be linked in to the binary targets
# COPTS: List of private compile options
# DEFINES: List of public defines
# LINKOPTS: List of link options
# PUBLIC: Add this so that this library will be exported under absl::
# Also in IDE, target will appear in Abseil folder while non PUBLIC will be in Abseil/internal.
# TESTONLY: When added, this target will only be built if user passes -DABSL_RUN_TESTS=ON to CMake.
#
# Note:
# By default, absl_cc_library will always create a library named absl_${NAME},
# and alias target absl::${NAME}.  The absl:: form should always be used.
# This is to reduce namespace pollution.
#
# absl_cc_library(
#   NAME
#     awesome
#   HDRS
#     "a.h"
#   SRCS
#     "a.cc"
# )
# absl_cc_library(
#   NAME
#     fantastic_lib
#   SRCS
#     "b.cc"
#   DEPS
#     absl::awesome # not "awesome" !
#   PUBLIC
# )
#
# absl_cc_library(
#   NAME
#     main_lib
#   ...
#   DEPS
#     absl::fantastic_lib
# )
#
# TODO: Implement "ALWAYSLINK"
function(absl_cc_library)
  cmake_parse_arguments(ABSL_CC_LIB
    "DISABLE_INSTALL;PUBLIC;TESTONLY"
    "NAME"
    "HDRS;SRCS;COPTS;DEFINES;LINKOPTS;DEPS"
    ${ARGN}
  )

  if(NOT ABSL_CC_LIB_TESTONLY OR ABSL_RUN_TESTS)
    if(ABSL_ENABLE_INSTALL)
      set(_NAME "${ABSL_CC_LIB_NAME}")
    else()
      set(_NAME "absl_${ABSL_CC_LIB_NAME}")
    endif()

    # Check if this is a header-only library
    # Note that as of February 2019, many popular OS's (for example, Ubuntu
    # 16.04 LTS) only come with cmake 3.5 by default.  For this reason, we can't
    # use list(FILTER...)
    set(ABSL_CC_SRCS "${ABSL_CC_LIB_SRCS}")
    foreach(src_file IN LISTS ABSL_CC_SRCS)
      if(${src_file} MATCHES ".*\\.(h|inc)")
        list(REMOVE_ITEM ABSL_CC_SRCS "${src_file}")
      endif()
    endforeach()
    if("${ABSL_CC_SRCS}" STREQUAL "")
      set(ABSL_CC_LIB_IS_INTERFACE 1)
    else()
      set(ABSL_CC_LIB_IS_INTERFACE 0)
    endif()

    if(NOT ABSL_CC_LIB_IS_INTERFACE)
      add_library(${_NAME} STATIC "")
      target_sources(${_NAME} PRIVATE ${ABSL_CC_LIB_SRCS} ${ABSL_CC_LIB_HDRS})
      target_include_directories(${_NAME}
        PUBLIC
          $<BUILD_INTERFACE:${ABSL_COMMON_INCLUDE_DIRS}>
          $<INSTALL_INTERFACE:${ABSL_INSTALL_INCLUDEDIR}>
      )
      target_compile_options(${_NAME}
        PRIVATE ${ABSL_CC_LIB_COPTS})
      target_link_libraries(${_NAME}
        PUBLIC ${ABSL_CC_LIB_DEPS}
        PRIVATE
          ${ABSL_CC_LIB_LINKOPTS}
          ${ABSL_DEFAULT_LINKOPTS}
      )
      target_compile_definitions(${_NAME} PUBLIC ${ABSL_CC_LIB_DEFINES})

      # Add all Abseil targets to a a folder in the IDE for organization.
      if(ABSL_CC_LIB_PUBLIC)
        set_property(TARGET ${_NAME} PROPERTY FOLDER ${ABSL_IDE_FOLDER})
      elseif(ABSL_CC_LIB_TESTONLY)
        set_property(TARGET ${_NAME} PROPERTY FOLDER ${ABSL_IDE_FOLDER}/test)
      else()
        set_property(TARGET ${_NAME} PROPERTY FOLDER ${ABSL_IDE_FOLDER}/internal)
      endif()

      # INTERFACE libraries can't have the CXX_STANDARD property set
      set_property(TARGET ${_NAME} PROPERTY CXX_STANDARD ${ABSL_CXX_STANDARD})
      set_property(TARGET ${_NAME} PROPERTY CXX_STANDARD_REQUIRED ON)

      # When being installed, we lose the absl_ prefix.  We want to put it back
      # to have properly named lib files.  This is a no-op when we are not being
      # installed.
      set_target_properties(${_NAME} PROPERTIES
        OUTPUT_NAME "absl_${_NAME}"
      )
    else()
      # Generating header-only library
      add_library(${_NAME} INTERFACE)
      target_include_directories(${_NAME}
        INTERFACE
          $<BUILD_INTERFACE:${ABSL_COMMON_INCLUDE_DIRS}>
          $<INSTALL_INTERFACE:${ABSL_INSTALL_INCLUDEDIR}>
        )
      target_link_libraries(${_NAME}
        INTERFACE
          ${ABSL_CC_LIB_DEPS}
          ${ABSL_CC_LIB_LINKOPTS}
          ${ABSL_DEFAULT_LINKOPTS}
      )
      target_compile_definitions(${_NAME} INTERFACE ${ABSL_CC_LIB_DEFINES})
    endif()

    # TODO currently we don't install googletest alongside abseil sources, so
    # installed abseil can't be tested.
    if(NOT ABSL_CC_LIB_TESTONLY AND ABSL_ENABLE_INSTALL)
      install(TARGETS ${_NAME} EXPORT ${PROJECT_NAME}Targets
            RUNTIME DESTINATION ${ABSL_INSTALL_BINDIR}
            LIBRARY DESTINATION ${ABSL_INSTALL_LIBDIR}
            ARCHIVE DESTINATION ${ABSL_INSTALL_LIBDIR}
      )
    endif()

    add_library(absl::${ABSL_CC_LIB_NAME} ALIAS ${_NAME})
  endif()
endfunction()

# absl_cc_test()
#
# CMake function to imitate Bazel's cc_test rule.
#
# Parameters:
# NAME: name of target (see Usage below)
# SRCS: List of source files for the binary
>>>>>>> f75dc2d8
# DEPS: List of other libraries to be linked in to the binary targets
# COPTS: List of private compile options
# DEFINES: List of public defines
# LINKOPTS: List of link options
<<<<<<< HEAD
# PUBLIC: Add this so that this library will be exported under absl:: (see Note).
# TESTONLY: When added, this target will only be built if user passes -DABSL_RUN_TESTS=ON to CMake.
#
# Note:
#
# By default, absl_cc_library will always create a library named absl_internal_${NAME},
# which means other targets can only depend this library as absl_internal_${NAME}, not ${NAME}.
# This is to reduce namespace pollution.
#
# absl_cc_library(
#   NAME
#     awesome_lib
=======
#
# Note:
# By default, absl_cc_test will always create a binary named absl_${NAME}.
# This will also add it to ctest list as absl_${NAME}.
#
# Usage:
# absl_cc_library(
#   NAME
#     awesome
>>>>>>> f75dc2d8
#   HDRS
#     "a.h"
#   SRCS
#     "a.cc"
<<<<<<< HEAD
# )
# absl_cc_library(
#   NAME
#     fantastic_lib
#   SRCS
#     "b.cc"
#   DEPS
#     absl_internal_awesome_lib # not "awesome_lib"!
# )
#
# If PUBLIC is set, absl_cc_library will instead create a target named
# absl_${NAME} and an alias absl::${NAME}.
#
# absl_cc_library(
#   NAME
#     main_lib
#   ...
#   PUBLIC
# )
#
# User can then use the library as absl::main_lib (although absl_main_lib is defined too).
#
# TODO: Implement "ALWAYSLINK"

function(absl_cc_library)
  cmake_parse_arguments(ABSL_CC_LIB
    "DISABLE_INSTALL;PUBLIC;TESTONLY"
    "NAME"
    "HDRS;SRCS;COPTS;DEFINES;LINKOPTS;DEPS"
    ${ARGN}
  )

  if (NOT ABSL_CC_LIB_TESTONLY OR ABSL_RUN_TESTS)
    if (ABSL_CC_LIB_PUBLIC)
      set(_NAME "absl_${ABSL_CC_LIB_NAME}")
    else()
      set(_NAME "absl_internal_${ABSL_CC_LIB_NAME}")
    endif()

    # Check if this is a header-only library
    if ("${ABSL_CC_LIB_SRCS}" STREQUAL "")
      set(ABSL_CC_LIB_IS_INTERFACE 1)
    else()
      set(ABSL_CC_LIB_IS_INTERFACE 0)
    endif()

    if(NOT ABSL_CC_LIB_IS_INTERFACE)
      add_library(${_NAME} STATIC "")
      target_sources(${_NAME} PRIVATE ${ABSL_CC_LIB_SRCS} ${ABSL_CC_LIB_HDRS})
      target_include_directories(${_NAME}
        PUBLIC ${ABSL_COMMON_INCLUDE_DIRS})
      target_compile_options(${_NAME}
        PRIVATE ${ABSL_CC_LIB_COPTS})
      target_link_libraries(${_NAME}
        PUBLIC ${ABSL_CC_LIB_DEPS}
        PRIVATE ${ABSL_CC_LIB_LINKOPTS}
      )
      target_compile_definitions(${_NAME} PUBLIC ${ABSL_CC_LIB_DEFINES})

      # Add all Abseil targets to a a folder in the IDE for organization.
      set_property(TARGET ${_NAME} PROPERTY FOLDER ${ABSL_IDE_FOLDER})
    else()
      # Generating header-only library
      add_library(${_NAME} INTERFACE)
      target_include_directories(${_NAME} INTERFACE ${ABSL_COMMON_INCLUDE_DIRS})
      target_link_libraries(${_NAME}
        INTERFACE ${ABSL_CC_LIB_DEPS} ${ABSL_CC_LIB_LINKOPTS}
      )
      target_compile_definitions(${_NAME} INTERFACE ${ABSL_CC_LIB_DEFINES})
    endif()

    if(ABSL_CC_LIB_PUBLIC)
      add_library(absl::${ABSL_CC_LIB_NAME} ALIAS ${_NAME})
    endif()
  endif()
endfunction()

#
# header only virtual target creation
#
function(absl_header_library)
  cmake_parse_arguments(ABSL_HO_LIB
    "DISABLE_INSTALL"
    "EXPORT_NAME;TARGET"
    "PUBLIC_LIBRARIES;PRIVATE_COMPILE_FLAGS;PUBLIC_INCLUDE_DIRS;PRIVATE_INCLUDE_DIRS"
=======
#   PUBLIC
# )
#
# absl_cc_test(
#   NAME
#     awesome_test
#   SRCS
#     "awesome_test.cc"
#   DEPS
#     absl::awesome
#     gmock
#     gtest_main
# )
function(absl_cc_test)
  if(NOT ABSL_RUN_TESTS)
    return()
  endif()

  cmake_parse_arguments(ABSL_CC_TEST
    ""
    "NAME"
    "SRCS;COPTS;DEFINES;LINKOPTS;DEPS"
>>>>>>> f75dc2d8
    ${ARGN}
  )

  set(_NAME "absl_${ABSL_CC_TEST_NAME}")
  add_executable(${_NAME} "")
  target_sources(${_NAME} PRIVATE ${ABSL_CC_TEST_SRCS})
  target_include_directories(${_NAME}
    PUBLIC ${ABSL_COMMON_INCLUDE_DIRS}
    PRIVATE ${GMOCK_INCLUDE_DIRS} ${GTEST_INCLUDE_DIRS}
  )
<<<<<<< HEAD

  # Add all Abseil targets to a a folder in the IDE for organization.
  set_property(TARGET ${_NAME} PROPERTY FOLDER ${ABSL_IDE_FOLDER})

  if(ABSL_HO_LIB_EXPORT_NAME)
    add_library(absl::${ABSL_HO_LIB_EXPORT_NAME} ALIAS ${_NAME})
  endif()

endfunction()


#
# create an abseil unit_test and add it to the executed test list
#
# parameters
# TARGET: target name prefix
# SOURCES: sources files for the tests
# PUBLIC_LIBRARIES: targets and flags for linking phase.
# PRIVATE_COMPILE_FLAGS: compile flags for the test. Will not be exported.
#
# create a target associated to <NAME>_bin
#
# all tests will be register for execution with add_test()
#
# test compilation and execution is disable when ABSL_RUN_TESTS=OFF
#
function(absl_test)

  cmake_parse_arguments(ABSL_TEST
    ""
    "TARGET"
    "SOURCES;PUBLIC_LIBRARIES;PRIVATE_COMPILE_FLAGS;PUBLIC_INCLUDE_DIRS"
    ${ARGN}
=======
  target_compile_definitions(${_NAME}
    PUBLIC ${ABSL_CC_TEST_DEFINES}
>>>>>>> f75dc2d8
  )
  target_compile_options(${_NAME}
    PRIVATE ${ABSL_CC_TEST_COPTS}
  )
  target_link_libraries(${_NAME}
    PUBLIC ${ABSL_CC_TEST_DEPS}
    PRIVATE ${ABSL_CC_TEST_LINKOPTS}
  )
  # Add all Abseil targets to a a folder in the IDE for organization.
  set_property(TARGET ${_NAME} PROPERTY FOLDER ${ABSL_IDE_FOLDER}/test)

  set_property(TARGET ${_NAME} PROPERTY CXX_STANDARD ${ABSL_CXX_STANDARD})
  set_property(TARGET ${_NAME} PROPERTY CXX_STANDARD_REQUIRED ON)

<<<<<<< HEAD
  if(ABSL_RUN_TESTS)

    set(_NAME ${ABSL_TEST_TARGET})
    string(TOUPPER ${_NAME} _UPPER_NAME)

    add_executable(${_NAME}_bin ${ABSL_TEST_SOURCES})

    target_compile_options(${_NAME}_bin PRIVATE ${ABSL_TEST_PRIVATE_COMPILE_FLAGS})
    target_link_libraries(${_NAME}_bin PUBLIC ${ABSL_TEST_PUBLIC_LIBRARIES} ${ABSL_TEST_COMMON_LIBRARIES})
    target_include_directories(${_NAME}_bin
      PUBLIC ${ABSL_COMMON_INCLUDE_DIRS} ${ABSL_TEST_PUBLIC_INCLUDE_DIRS}
      PRIVATE ${GMOCK_INCLUDE_DIRS} ${GTEST_INCLUDE_DIRS}
    )

    # Add all Abseil targets to a a folder in the IDE for organization.
    set_property(TARGET ${_NAME}_bin PROPERTY FOLDER ${ABSL_IDE_FOLDER})

    add_test(${_NAME} ${_NAME}_bin)
  endif(ABSL_RUN_TESTS)

=======
  add_test(NAME ${_NAME} COMMAND ${_NAME})
>>>>>>> f75dc2d8
endfunction()


function(check_target my_target)
  if(NOT TARGET ${my_target})
    message(FATAL_ERROR " ABSL: compiling absl requires a ${my_target} CMake target in your project,
                   see CMake/README.md for more details")
  endif(NOT TARGET ${my_target})
endfunction()<|MERGE_RESOLUTION|>--- conflicted
+++ resolved
@@ -15,11 +15,8 @@
 #
 
 include(CMakeParseArguments)
-<<<<<<< HEAD
-=======
 include(AbseilConfigureCopts)
 include(AbseilInstallDirs)
->>>>>>> f75dc2d8
 
 # The IDE folder for Abseil that will be used if Abseil is included in a CMake
 # project that sets
@@ -27,55 +24,6 @@
 # For example, Visual Studio supports folders.
 set(ABSL_IDE_FOLDER Abseil)
 
-<<<<<<< HEAD
-#
-# create a library in the absl namespace
-#
-# parameters
-# SOURCES : sources files for the library
-# PUBLIC_LIBRARIES: targets and flags for linking phase
-# PRIVATE_COMPILE_FLAGS: compile flags for the library. Will not be exported.
-# EXPORT_NAME: export name for the absl:: target export
-# TARGET: target name
-#
-# create a target associated to <NAME>
-# libraries are installed under CMAKE_INSTALL_FULL_LIBDIR by default
-#
-function(absl_library)
-  cmake_parse_arguments(ABSL_LIB
-    "DISABLE_INSTALL" # keep that in case we want to support installation one day
-    "TARGET;EXPORT_NAME"
-    "SOURCES;PUBLIC_LIBRARIES;PRIVATE_COMPILE_FLAGS"
-    ${ARGN}
-  )
-
-  set(_NAME ${ABSL_LIB_TARGET})
-  string(TOUPPER ${_NAME} _UPPER_NAME)
-
-  add_library(${_NAME} STATIC ${ABSL_LIB_SOURCES})
-
-  target_compile_options(${_NAME} PRIVATE ${ABSL_LIB_PRIVATE_COMPILE_FLAGS})
-  target_link_libraries(${_NAME} PUBLIC ${ABSL_LIB_PUBLIC_LIBRARIES})
-  target_include_directories(${_NAME}
-    PUBLIC ${ABSL_COMMON_INCLUDE_DIRS} ${ABSL_LIB_PUBLIC_INCLUDE_DIRS}
-    PRIVATE ${ABSL_LIB_PRIVATE_INCLUDE_DIRS}
-  )
-  # Add all Abseil targets to a a folder in the IDE for organization.
-  set_property(TARGET ${_NAME} PROPERTY FOLDER ${ABSL_IDE_FOLDER})
-
-  if(ABSL_LIB_EXPORT_NAME)
-    add_library(absl::${ABSL_LIB_EXPORT_NAME} ALIAS ${_NAME})
-  endif()
-endfunction()
-
-#
-# CMake function to imitate Bazel's cc_library rule.
-#
-# Parameters:
-# NAME: name of target (see Note)
-# HDRS: List of public header files for the library
-# SRCS: List of source files for the library
-=======
 # absl_cc_library()
 #
 # CMake function to imitate Bazel's cc_library rule.
@@ -230,25 +178,10 @@
 # Parameters:
 # NAME: name of target (see Usage below)
 # SRCS: List of source files for the binary
->>>>>>> f75dc2d8
 # DEPS: List of other libraries to be linked in to the binary targets
 # COPTS: List of private compile options
 # DEFINES: List of public defines
 # LINKOPTS: List of link options
-<<<<<<< HEAD
-# PUBLIC: Add this so that this library will be exported under absl:: (see Note).
-# TESTONLY: When added, this target will only be built if user passes -DABSL_RUN_TESTS=ON to CMake.
-#
-# Note:
-#
-# By default, absl_cc_library will always create a library named absl_internal_${NAME},
-# which means other targets can only depend this library as absl_internal_${NAME}, not ${NAME}.
-# This is to reduce namespace pollution.
-#
-# absl_cc_library(
-#   NAME
-#     awesome_lib
-=======
 #
 # Note:
 # By default, absl_cc_test will always create a binary named absl_${NAME}.
@@ -258,98 +191,10 @@
 # absl_cc_library(
 #   NAME
 #     awesome
->>>>>>> f75dc2d8
 #   HDRS
 #     "a.h"
 #   SRCS
 #     "a.cc"
-<<<<<<< HEAD
-# )
-# absl_cc_library(
-#   NAME
-#     fantastic_lib
-#   SRCS
-#     "b.cc"
-#   DEPS
-#     absl_internal_awesome_lib # not "awesome_lib"!
-# )
-#
-# If PUBLIC is set, absl_cc_library will instead create a target named
-# absl_${NAME} and an alias absl::${NAME}.
-#
-# absl_cc_library(
-#   NAME
-#     main_lib
-#   ...
-#   PUBLIC
-# )
-#
-# User can then use the library as absl::main_lib (although absl_main_lib is defined too).
-#
-# TODO: Implement "ALWAYSLINK"
-
-function(absl_cc_library)
-  cmake_parse_arguments(ABSL_CC_LIB
-    "DISABLE_INSTALL;PUBLIC;TESTONLY"
-    "NAME"
-    "HDRS;SRCS;COPTS;DEFINES;LINKOPTS;DEPS"
-    ${ARGN}
-  )
-
-  if (NOT ABSL_CC_LIB_TESTONLY OR ABSL_RUN_TESTS)
-    if (ABSL_CC_LIB_PUBLIC)
-      set(_NAME "absl_${ABSL_CC_LIB_NAME}")
-    else()
-      set(_NAME "absl_internal_${ABSL_CC_LIB_NAME}")
-    endif()
-
-    # Check if this is a header-only library
-    if ("${ABSL_CC_LIB_SRCS}" STREQUAL "")
-      set(ABSL_CC_LIB_IS_INTERFACE 1)
-    else()
-      set(ABSL_CC_LIB_IS_INTERFACE 0)
-    endif()
-
-    if(NOT ABSL_CC_LIB_IS_INTERFACE)
-      add_library(${_NAME} STATIC "")
-      target_sources(${_NAME} PRIVATE ${ABSL_CC_LIB_SRCS} ${ABSL_CC_LIB_HDRS})
-      target_include_directories(${_NAME}
-        PUBLIC ${ABSL_COMMON_INCLUDE_DIRS})
-      target_compile_options(${_NAME}
-        PRIVATE ${ABSL_CC_LIB_COPTS})
-      target_link_libraries(${_NAME}
-        PUBLIC ${ABSL_CC_LIB_DEPS}
-        PRIVATE ${ABSL_CC_LIB_LINKOPTS}
-      )
-      target_compile_definitions(${_NAME} PUBLIC ${ABSL_CC_LIB_DEFINES})
-
-      # Add all Abseil targets to a a folder in the IDE for organization.
-      set_property(TARGET ${_NAME} PROPERTY FOLDER ${ABSL_IDE_FOLDER})
-    else()
-      # Generating header-only library
-      add_library(${_NAME} INTERFACE)
-      target_include_directories(${_NAME} INTERFACE ${ABSL_COMMON_INCLUDE_DIRS})
-      target_link_libraries(${_NAME}
-        INTERFACE ${ABSL_CC_LIB_DEPS} ${ABSL_CC_LIB_LINKOPTS}
-      )
-      target_compile_definitions(${_NAME} INTERFACE ${ABSL_CC_LIB_DEFINES})
-    endif()
-
-    if(ABSL_CC_LIB_PUBLIC)
-      add_library(absl::${ABSL_CC_LIB_NAME} ALIAS ${_NAME})
-    endif()
-  endif()
-endfunction()
-
-#
-# header only virtual target creation
-#
-function(absl_header_library)
-  cmake_parse_arguments(ABSL_HO_LIB
-    "DISABLE_INSTALL"
-    "EXPORT_NAME;TARGET"
-    "PUBLIC_LIBRARIES;PRIVATE_COMPILE_FLAGS;PUBLIC_INCLUDE_DIRS;PRIVATE_INCLUDE_DIRS"
-=======
 #   PUBLIC
 # )
 #
@@ -372,7 +217,6 @@
     ""
     "NAME"
     "SRCS;COPTS;DEFINES;LINKOPTS;DEPS"
->>>>>>> f75dc2d8
     ${ARGN}
   )
 
@@ -383,44 +227,8 @@
     PUBLIC ${ABSL_COMMON_INCLUDE_DIRS}
     PRIVATE ${GMOCK_INCLUDE_DIRS} ${GTEST_INCLUDE_DIRS}
   )
-<<<<<<< HEAD
-
-  # Add all Abseil targets to a a folder in the IDE for organization.
-  set_property(TARGET ${_NAME} PROPERTY FOLDER ${ABSL_IDE_FOLDER})
-
-  if(ABSL_HO_LIB_EXPORT_NAME)
-    add_library(absl::${ABSL_HO_LIB_EXPORT_NAME} ALIAS ${_NAME})
-  endif()
-
-endfunction()
-
-
-#
-# create an abseil unit_test and add it to the executed test list
-#
-# parameters
-# TARGET: target name prefix
-# SOURCES: sources files for the tests
-# PUBLIC_LIBRARIES: targets and flags for linking phase.
-# PRIVATE_COMPILE_FLAGS: compile flags for the test. Will not be exported.
-#
-# create a target associated to <NAME>_bin
-#
-# all tests will be register for execution with add_test()
-#
-# test compilation and execution is disable when ABSL_RUN_TESTS=OFF
-#
-function(absl_test)
-
-  cmake_parse_arguments(ABSL_TEST
-    ""
-    "TARGET"
-    "SOURCES;PUBLIC_LIBRARIES;PRIVATE_COMPILE_FLAGS;PUBLIC_INCLUDE_DIRS"
-    ${ARGN}
-=======
   target_compile_definitions(${_NAME}
     PUBLIC ${ABSL_CC_TEST_DEFINES}
->>>>>>> f75dc2d8
   )
   target_compile_options(${_NAME}
     PRIVATE ${ABSL_CC_TEST_COPTS}
@@ -435,30 +243,7 @@
   set_property(TARGET ${_NAME} PROPERTY CXX_STANDARD ${ABSL_CXX_STANDARD})
   set_property(TARGET ${_NAME} PROPERTY CXX_STANDARD_REQUIRED ON)
 
-<<<<<<< HEAD
-  if(ABSL_RUN_TESTS)
-
-    set(_NAME ${ABSL_TEST_TARGET})
-    string(TOUPPER ${_NAME} _UPPER_NAME)
-
-    add_executable(${_NAME}_bin ${ABSL_TEST_SOURCES})
-
-    target_compile_options(${_NAME}_bin PRIVATE ${ABSL_TEST_PRIVATE_COMPILE_FLAGS})
-    target_link_libraries(${_NAME}_bin PUBLIC ${ABSL_TEST_PUBLIC_LIBRARIES} ${ABSL_TEST_COMMON_LIBRARIES})
-    target_include_directories(${_NAME}_bin
-      PUBLIC ${ABSL_COMMON_INCLUDE_DIRS} ${ABSL_TEST_PUBLIC_INCLUDE_DIRS}
-      PRIVATE ${GMOCK_INCLUDE_DIRS} ${GTEST_INCLUDE_DIRS}
-    )
-
-    # Add all Abseil targets to a a folder in the IDE for organization.
-    set_property(TARGET ${_NAME}_bin PROPERTY FOLDER ${ABSL_IDE_FOLDER})
-
-    add_test(${_NAME} ${_NAME}_bin)
-  endif(ABSL_RUN_TESTS)
-
-=======
   add_test(NAME ${_NAME} COMMAND ${_NAME})
->>>>>>> f75dc2d8
 endfunction()
 
 
