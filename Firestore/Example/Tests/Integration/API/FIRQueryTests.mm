--- conflicted
+++ resolved
@@ -892,65 +892,6 @@
                      matchesResult:@[ @"doc2" ]];
 }
 
-<<<<<<< HEAD
-=======
-- (void)testOrQueriesWithCompositeIndexes {
-  // TODO(orquery): Enable this test against production when possible.
-  XCTSkipIf(![FSTIntegrationTestCase isRunningAgainstEmulator],
-            "Skip this test because prod testing with composite indexes is not supported yet.");
-
-  FIRCollectionReference *collRef = [self collectionRefWithDocuments:@{
-    @"doc1" : @{@"a" : @1, @"b" : @0},
-    @"doc2" : @{@"a" : @2, @"b" : @1},
-    @"doc3" : @{@"a" : @3, @"b" : @2},
-    @"doc4" : @{@"a" : @1, @"b" : @3},
-    @"doc5" : @{@"a" : @1, @"b" : @1}
-  }];
-
-  // with one inequality: a>2 || b==1.
-  FIRFilter *filter1 = [FIRFilter orFilterWithFilters:@[
-    [FIRFilter filterWhereField:@"a" isGreaterThan:@2], [FIRFilter filterWhereField:@"b"
-                                                                          isEqualTo:@1]
-  ]];
-  [self checkOnlineAndOfflineQuery:[collRef queryWhereFilter:filter1]
-                     matchesResult:@[ @"doc5", @"doc2", @"doc3" ]];
-
-  // Test with limits (implicit order by ASC): (a==1) || (b > 0) LIMIT 2
-  FIRFilter *filter2 = [FIRFilter orFilterWithFilters:@[
-    [FIRFilter filterWhereField:@"a" isEqualTo:@1], [FIRFilter filterWhereField:@"b"
-                                                                  isGreaterThan:@0]
-  ]];
-  [self checkOnlineAndOfflineQuery:[[collRef queryWhereFilter:filter2] queryLimitedTo:2]
-                     matchesResult:@[ @"doc1", @"doc2" ]];
-
-  // Test with limits (explicit order by): (a==1) || (b > 0) LIMIT_TO_LAST 2
-  // Note: The public query API does not allow implicit ordering when limitToLast is used.
-  FIRFilter *filter3 = [FIRFilter orFilterWithFilters:@[
-    [FIRFilter filterWhereField:@"a" isEqualTo:@1], [FIRFilter filterWhereField:@"b"
-                                                                  isGreaterThan:@0]
-  ]];
-  [self checkOnlineAndOfflineQuery:[[[collRef queryWhereFilter:filter3] queryLimitedToLast:2]
-                                       queryOrderedByField:@"b"]
-                     matchesResult:@[ @"doc3", @"doc4" ]];
-
-  // Test with limits (explicit order by ASC): (a==2) || (b == 1) ORDER BY a LIMIT 1
-  FIRFilter *filter4 = [FIRFilter orFilterWithFilters:@[
-    [FIRFilter filterWhereField:@"a" isEqualTo:@2], [FIRFilter filterWhereField:@"b" isEqualTo:@1]
-  ]];
-  [self checkOnlineAndOfflineQuery:[[[collRef queryWhereFilter:filter4] queryLimitedTo:1]
-                                       queryOrderedByField:@"a"]
-                     matchesResult:@[ @"doc5" ]];
-
-  // Test with limits (explicit order by DESC): (a==2) || (b == 1) ORDER BY a LIMIT_TO_LAST 1
-  FIRFilter *filter5 = [FIRFilter orFilterWithFilters:@[
-    [FIRFilter filterWhereField:@"a" isEqualTo:@2], [FIRFilter filterWhereField:@"b" isEqualTo:@1]
-  ]];
-  [self checkOnlineAndOfflineQuery:[[[collRef queryWhereFilter:filter5] queryLimitedToLast:1]
-                                       queryOrderedByField:@"a"]
-                     matchesResult:@[ @"doc2" ]];
-}
-
->>>>>>> b0fdd783
 - (void)testOrQueriesWithIn {
   FIRCollectionReference *collRef = [self collectionRefWithDocuments:@{
     @"doc1" : @{@"a" : @1, @"b" : @0},
