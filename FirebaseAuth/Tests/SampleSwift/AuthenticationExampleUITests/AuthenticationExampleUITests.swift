// Copyright 2020 Google LLC
//
// Licensed under the Apache License, Version 2.0 (the "License");
// you may not use this file except in compliance with the License.
// You may obtain a copy of the License at
//
//      http://www.apache.org/licenses/LICENSE-2.0
//
// Unless required by applicable law or agreed to in writing, software
// distributed under the License is distributed on an "AS IS" BASIS,
// WITHOUT WARRANTIES OR CONDITIONS OF ANY KIND, either express or implied.
// See the License for the specific language governing permissions and
// limitations under the License.

import XCTest

class AuthenticationExampleUITests: XCTestCase {
  var app: XCUIApplication!

  override func setUp() {
    super.setUp()

    continueAfterFailure = false

    app = XCUIApplication()
    app.launch()
  }

  override func tearDown() {
    super.tearDown()
    signOut()
  }

  func testAuth() {
    // Verify that Auth Example app launched successfully
    XCTAssertTrue(app.navigationBars["Firebase Auth"].exists)
  }

  // TODO: Modify this test after code refactoring, current AuthMenu items aren't necessarily sign in methods
<<<<<<< HEAD
//  func testAuthOptions() {
//    // There are 16 sign in methods, each with its own cell
//    XCTAssertEqual(app.tables.cells.count, 16)
//  }
=======
  //  func testAuthOptions() {
  //    // There are 16 sign in methods, each with its own cell
  //    XCTAssertEqual(app.tables.cells.count, 16)
  //  }
>>>>>>> 1c331ebf

  func testAuthAnonymously() {
    app.staticTexts["Anonymous Authentication"].tap()

    wait(forElement: app.navigationBars["User"], timeout: 5.0)
    XCTAssertTrue(app.navigationBars["User"].exists)

    let isAnonymousCell = app.cells.containing(.staticText, identifier: "Is User Anonymous?")
      .element
    XCTAssertTrue(isAnonymousCell.staticTexts["Yes"].exists, "The user should be anonymous")
  }

  func testAuthExistingAccount() {
    // Setup existing user for duplicate test below.
    let existingEmail = "existing@test.com"
    let existingPassword = "existingPW"

    app.staticTexts["Email & Password Login"].tap()

    let testEmail = existingEmail
    app.textFields["Email"].tap()
    app.textFields["Email"].typeText(testEmail)

    let testPassword = existingPassword
    app.textFields["Password"].tap()
    app.textFields["Password"].typeText(testPassword)

    app.buttons["Login"].tap()

    wait(forElement: app.navigationBars["User"], timeout: 5.0)
    XCTAssertTrue(app.navigationBars["User"].exists)
    XCTAssertTrue(
      app.staticTexts[testEmail].exists,
      "The user should be signed in and the email field should display their email."
    )
  }

  func testAuthExistingAccountWrongPassword() {
    app.staticTexts["Email & Password Login"].tap()

    let testEmail = "test@test.com"
    app.textFields["Email"].tap()
    app.textFields["Email"].typeText(testEmail)

    app.textFields["Password"].tap()
    app.textFields["Password"].typeText("wrong password")

    app.buttons["Login"].tap()

    wait(forElement: app.alerts.staticTexts["Error"], timeout: 5.0)
    XCTAssertTrue(app.alerts.staticTexts["Error"].exists)

    // Dismiss alert that password was incorrect
    app.alerts.buttons["OK"].tap()

    // Go back and check that there is no user that is signed in
    app.navigationBars.buttons.firstMatch.tap()
    app.tabBars.firstMatch.buttons.element(boundBy: 1).tap()
    wait(forElement: app.navigationBars["User"], timeout: 5.0)
    XCTAssertEqual(
      app.cells.count,
      0,
      "The user shouldn't be signed in and the user view should have no cells."
    )
  }

  func testCreateAccountBadPassword() {
    app.staticTexts["Email & Password Login"].tap()

    let testEmail = "test@test.com"
    app.textFields["Email"].tap()
    app.textFields["Email"].typeText(testEmail)

    app.textFields["Password"].tap()
    // Enter an invalid password that is "too short"
    app.textFields["Password"].typeText("2shrt")

    app.buttons["Create Account"].tap()

    wait(forElement: app.alerts.staticTexts["Error"], timeout: 5.0)
    XCTAssertTrue(app.alerts.staticTexts["Error"].exists)

    // Dismiss alert that password was incorrect
    app.alerts.buttons["OK"].tap()

    // Go back and check that there is no user that is signed in
    app.navigationBars.buttons.firstMatch.tap()
    app.tabBars.firstMatch.buttons.element(boundBy: 1).tap()
    wait(forElement: app.navigationBars["User"], timeout: 5.0)
    XCTAssertEqual(
      app.cells.count,
      0,
      "The user shouldn't be signed in and the user view should have no cells."
    )
  }

  func testCreateAlreadyExistingAccount() {
    app.staticTexts["Email & Password Login"].tap()

    let testEmail = "test@test.com"
    app.textFields["Email"].tap()
    app.textFields["Email"].typeText(testEmail)

    let testPassword = "test12"
    app.textFields["Password"].tap()
    app.textFields["Password"].typeText(testPassword)

    app.buttons["Create Account"].tap()

    wait(forElement: app.alerts.staticTexts["Error"], timeout: 5.0)
    XCTAssertTrue(app.alerts.staticTexts["Error"].exists)

    // Dismiss alert that password was incorrect
    app.alerts.buttons["OK"].tap()

    // Go back and check that there is no user that is signed in
    app.navigationBars.buttons.firstMatch.tap()
    app.tabBars.firstMatch.buttons.element(boundBy: 1).tap()
    wait(forElement: app.navigationBars["User"], timeout: 5.0)
    XCTAssertEqual(
      app.cells.count,
      0,
      "The user shouldn't be signed in and the user view should have no cells."
    )
  }

  func testCreateAccountCorrectPassword() {
    app.staticTexts["Email & Password Login"].tap()

    let newEmail = "\(Date().timeIntervalSince1970)_test@test.com"
    app.textFields["Email"].tap()
    app.typeText(newEmail)

    let newPassword = "new password"
    app.textFields["Password"].tap()
    app.typeText(newPassword)

    app.buttons["Create Account"].tap()

    wait(forElement: app.navigationBars["User"], timeout: 5.0)
    XCTAssertTrue(app.navigationBars["User"].exists)
    XCTAssertTrue(
      app.staticTexts[newEmail].exists,
      "The user should be signed into the new account."
    )
  }

  func DRAFT_testGoogleSignInAndLinkAccount() {
    let interruptionMonitor = addUIInterruptionMonitor(withDescription: "Sign in with Google") {
      alert -> Bool in
      alert.buttons["Continue"].tap()
      return true
    }

    app.staticTexts["Google"].tap()

    app.tap() // Triggers the UIInterruptionMonitor

    let testEmail = ""
    let testPassword = ""

    let firstTimeLogin = app.webViews.containing(.textField, identifier: "Email or phone")
      .element.exists
    if firstTimeLogin {
      app.webViews.textFields.firstMatch.tap()

      app.webViews.textFields.firstMatch.typeText(testEmail)

      app.buttons["Done"].tap() // Dismiss keyboard
      app.buttons["Next"].tap() // Transition to Google sign in password page

      app.webViews.secureTextFields.firstMatch.tap()

      app.webViews.secureTextFields.firstMatch.typeText(testPassword)

      app.buttons["Done"].tap() // Dismiss keyboard
      app.buttons["Next"].tap() // Complete sign in

    } else {
      app.webViews.staticTexts[testEmail].tap()
    }

    wait(forElement: app.navigationBars["User"], timeout: 5.0)

    XCTAssertTrue(app.navigationBars["User"].exists)
    XCTAssertTrue(app.staticTexts[testEmail].exists)

    // Cleanup
    removeUIInterruptionMonitor(interruptionMonitor)
  }

  // MARK: - Private Helpers

  private func signOut() {
    app.tabBars.firstMatch.buttons.element(boundBy: 1).tap()
    wait(forElement: app.navigationBars["User"], timeout: 5.0)
    if app.staticTexts["Sign Out"].exists {
      app.staticTexts["Sign Out"].tap()
    }
    app.tabBars.firstMatch.buttons.element(boundBy: 0).tap()
  }
}

extension XCTestCase {
  func wait(forElement element: XCUIElement, timeout: TimeInterval) {
    let predicate = NSPredicate(format: "exists == 1")
    expectation(for: predicate, evaluatedWith: element)
    waitForExpectations(timeout: timeout)
  }
}<|MERGE_RESOLUTION|>--- conflicted
+++ resolved
@@ -37,17 +37,10 @@
   }
 
   // TODO: Modify this test after code refactoring, current AuthMenu items aren't necessarily sign in methods
-<<<<<<< HEAD
-//  func testAuthOptions() {
-//    // There are 16 sign in methods, each with its own cell
-//    XCTAssertEqual(app.tables.cells.count, 16)
-//  }
-=======
   //  func testAuthOptions() {
   //    // There are 16 sign in methods, each with its own cell
   //    XCTAssertEqual(app.tables.cells.count, 16)
   //  }
->>>>>>> 1c331ebf
 
   func testAuthAnonymously() {
     app.staticTexts["Anonymous Authentication"].tap()
