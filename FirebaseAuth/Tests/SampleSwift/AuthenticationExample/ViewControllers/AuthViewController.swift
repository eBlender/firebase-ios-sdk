--- conflicted
+++ resolved
@@ -12,10 +12,7 @@
 // See the License for the specific language governing permissions and
 // limitations under the License.
 @testable import FirebaseAuth
-<<<<<<< HEAD
-
-=======
->>>>>>> 22358a21
+
 // For Sign in with Facebook
 import FBSDKLoginKit
 // [START auth_import]
@@ -34,10 +31,6 @@
 private let kContinueUrl = "Enter URL"
 
 class AuthViewController: UIViewController, DataSourceProviderDelegate {
-<<<<<<< HEAD
-  // var tableView: UITableView { view as! UITableView }
-=======
->>>>>>> 22358a21
   var dataSourceProvider: DataSourceProvider<AuthMenuData>!
   var authStateDidChangeListeners: [AuthStateDidChangeListenerHandle] = []
   var IDTokenDidChangeListeners: [IDTokenDidChangeListenerHandle] = []
@@ -174,7 +167,6 @@
 
     case .verifyPasswordResetCode:
       verifyPasswordResetCode()
-<<<<<<< HEAD
 
     case .phoneEnroll:
       phoneEnroll()
@@ -185,8 +177,6 @@
     case .multifactorUnenroll:
       mfaUnenroll()
     }
-=======
->>>>>>> 22358a21
   }
 
   // MARK: - Firebase 🔥
@@ -736,7 +726,6 @@
     }
   }
 
-<<<<<<< HEAD
   private func phoneEnroll() {
     guard let user = AppManager.shared.auth().currentUser else {
       showAlert(for: "No user logged in!")
@@ -921,8 +910,6 @@
 
 
 
-=======
->>>>>>> 22358a21
   // MARK: - Private Helpers
 
   private func showTextInputPrompt(with message: String, completion: ((String) -> Void)? = nil) {
@@ -936,30 +923,18 @@
     let saveHandler: (UIAlertAction) -> Void = { _ in
       let text = editController.textFields?.first?.text ?? ""
       completion?(text)
-<<<<<<< HEAD
       // completion?()
-=======
-        // completion?()
->>>>>>> 22358a21
     }
 
     let cancelHandler: (UIAlertAction) -> Void = { _ in
       completion?("")
-<<<<<<< HEAD
       // completion?()
-=======
-        // completion?()
->>>>>>> 22358a21
     }
 
     editController.addAction(UIAlertAction(title: "Save", style: .default, handler: saveHandler))
     editController.addAction(UIAlertAction(title: "Cancel", style: .cancel, handler: cancelHandler))
 
-<<<<<<< HEAD
     // Assuming `self` is a view controller
-=======
-      // Assuming `self` is a view controller
->>>>>>> 22358a21
     present(editController, animated: true, completion: nil)
   }
 
