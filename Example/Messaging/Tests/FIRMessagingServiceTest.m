--- conflicted
+++ resolved
@@ -70,16 +70,6 @@
 @implementation FIRMessagingServiceTest
 
 - (void)setUp {
-<<<<<<< HEAD
-
-  GULUserDefaults *defaults = [[GULUserDefaults alloc] initWithSuiteName:kFIRMessagingTestsServiceSuiteName];
-  _mockInstanceID = OCMClassMock([FIRInstanceID class]);
-  _messaging = [FIRMessagingTestUtilities messagingForTestsWithUserDefaults:defaults mockInstanceID:_mockInstanceID];
-  _messaging.defaultFcmToken = kFakeToken;
-  _mockPubSub = OCMPartialMock(_messaging.pubsub);
-  [_mockPubSub setClient:nil];
-
-=======
   [super setUp];
   NSUserDefaults *defaults = [[NSUserDefaults alloc] initWithSuiteName:kFIRMessagingTestsServiceSuiteName];
   _testUtil = [[FIRMessagingTestUtilities alloc] initWithUserDefaults:defaults withRMQManager:NO];
@@ -89,17 +79,13 @@
   _mockPubSub = _testUtil.mockPubsub;
   [_mockPubSub setClient:nil];
   _mockInstanceID = _testUtil.mockInstanceID;
->>>>>>> 54b1458e
   _result = [[FIRInstanceIDResult alloc] init];
   _result.token = kFakeToken;
   _result.instanceID = kFakeID;
 }
 
 - (void)tearDown {
-<<<<<<< HEAD
-=======
   [_testUtil cleanupAfterTest];
->>>>>>> 54b1458e
   _messaging = nil;
   [_mockPubSub stopMocking];
   [[[NSUserDefaults alloc] initWithSuiteName:kFIRMessagingTestsServiceSuiteName] removePersistentDomainForName:kFIRMessagingTestsServiceSuiteName];
