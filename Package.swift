--- conflicted
+++ resolved
@@ -165,11 +165,7 @@
     .package(
       name: "GTMSessionFetcher",
       url: "https://github.com/google/gtm-session-fetcher.git",
-<<<<<<< HEAD
-      "1.7.2" ..< "2.1.0"
-=======
       "2.1.0" ..< "3.0.0"
->>>>>>> master
     ),
     .package(
       name: "nanopb",
