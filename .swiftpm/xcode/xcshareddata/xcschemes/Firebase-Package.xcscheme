<?xml version="1.0" encoding="UTF-8"?>
<Scheme
   LastUpgradeVersion = "1200"
   version = "1.3">
   <BuildAction
      parallelizeBuildables = "YES"
      buildImplicitDependencies = "YES">
      <BuildActionEntries>
         <BuildActionEntry
            buildForTesting = "YES"
            buildForRunning = "YES"
            buildForProfiling = "YES"
            buildForArchiving = "YES"
            buildForAnalyzing = "YES">
            <BuildableReference
               BuildableIdentifier = "primary"
               BlueprintIdentifier = "Firebase"
               BuildableName = "Firebase"
               BlueprintName = "Firebase"
               ReferencedContainer = "container:">
            </BuildableReference>
         </BuildActionEntry>
         <BuildActionEntry
            buildForTesting = "YES"
            buildForRunning = "YES"
            buildForProfiling = "YES"
            buildForArchiving = "YES"
            buildForAnalyzing = "YES">
            <BuildableReference
               BuildableIdentifier = "primary"
               BlueprintIdentifier = "FirebaseAuth"
               BuildableName = "FirebaseAuth"
               BlueprintName = "FirebaseAuth"
               ReferencedContainer = "container:">
            </BuildableReference>
         </BuildActionEntry>
         <BuildActionEntry
            buildForTesting = "YES"
            buildForRunning = "YES"
            buildForProfiling = "YES"
            buildForArchiving = "YES"
            buildForAnalyzing = "YES">
            <BuildableReference
               BuildableIdentifier = "primary"
               BlueprintIdentifier = "FirebaseCore"
               BuildableName = "FirebaseCore"
               BlueprintName = "FirebaseCore"
               ReferencedContainer = "container:">
            </BuildableReference>
         </BuildActionEntry>
         <BuildActionEntry
            buildForTesting = "YES"
            buildForRunning = "YES"
            buildForProfiling = "YES"
            buildForArchiving = "YES"
            buildForAnalyzing = "YES">
            <BuildableReference
               BuildableIdentifier = "primary"
               BlueprintIdentifier = "FirebaseCrashlytics"
               BuildableName = "FirebaseCrashlytics"
               BlueprintName = "FirebaseCrashlytics"
               ReferencedContainer = "container:">
            </BuildableReference>
         </BuildActionEntry>
         <BuildActionEntry
            buildForTesting = "YES"
            buildForRunning = "YES"
            buildForProfiling = "YES"
            buildForArchiving = "YES"
            buildForAnalyzing = "YES">
            <BuildableReference
               BuildableIdentifier = "primary"
               BlueprintIdentifier = "FirebaseFunctions"
               BuildableName = "FirebaseFunctions"
               BlueprintName = "FirebaseFunctions"
               ReferencedContainer = "container:">
            </BuildableReference>
         </BuildActionEntry>
         <BuildActionEntry
            buildForTesting = "YES"
            buildForRunning = "YES"
            buildForProfiling = "YES"
            buildForArchiving = "YES"
            buildForAnalyzing = "YES">
            <BuildableReference
               BuildableIdentifier = "primary"
               BlueprintIdentifier = "FirebaseInstallations"
               BuildableName = "FirebaseInstallations"
               BlueprintName = "FirebaseInstallations"
               ReferencedContainer = "container:">
            </BuildableReference>
         </BuildActionEntry>
         <BuildActionEntry
            buildForTesting = "YES"
            buildForRunning = "YES"
            buildForProfiling = "YES"
            buildForArchiving = "YES"
            buildForAnalyzing = "YES">
            <BuildableReference
               BuildableIdentifier = "primary"
               BlueprintIdentifier = "FirebaseStorage"
               BuildableName = "FirebaseStorage"
               BlueprintName = "FirebaseStorage"
               ReferencedContainer = "container:">
            </BuildableReference>
         </BuildActionEntry>
         <BuildActionEntry
            buildForTesting = "YES"
            buildForRunning = "YES"
            buildForProfiling = "YES"
            buildForArchiving = "YES"
            buildForAnalyzing = "YES">
            <BuildableReference
               BuildableIdentifier = "primary"
               BlueprintIdentifier = "FirebaseStorageSwift"
               BuildableName = "FirebaseStorageSwift"
               BlueprintName = "FirebaseStorageSwift"
               ReferencedContainer = "container:">
            </BuildableReference>
         </BuildActionEntry>
         <BuildActionEntry
            buildForTesting = "YES"
            buildForRunning = "YES"
            buildForProfiling = "NO"
            buildForArchiving = "NO"
            buildForAnalyzing = "YES">
            <BuildableReference
               BuildableIdentifier = "primary"
               BlueprintIdentifier = "CoreUnit"
               BuildableName = "CoreUnit"
               BlueprintName = "CoreUnit"
               ReferencedContainer = "container:">
            </BuildableReference>
         </BuildActionEntry>
         <BuildActionEntry
            buildForTesting = "YES"
            buildForRunning = "YES"
            buildForProfiling = "NO"
            buildForArchiving = "NO"
            buildForAnalyzing = "YES">
            <BuildableReference
               BuildableIdentifier = "primary"
               BlueprintIdentifier = "StorageUnit"
               BuildableName = "StorageUnit"
               BlueprintName = "StorageUnit"
               ReferencedContainer = "container:">
            </BuildableReference>
         </BuildActionEntry>
         <BuildActionEntry
            buildForTesting = "YES"
            buildForRunning = "YES"
            buildForProfiling = "NO"
            buildForArchiving = "NO"
            buildForAnalyzing = "YES">
            <BuildableReference
               BuildableIdentifier = "primary"
               BlueprintIdentifier = "firebase-test"
               BuildableName = "firebase-test"
               BlueprintName = "firebase-test"
               ReferencedContainer = "container:">
            </BuildableReference>
         </BuildActionEntry>
         <BuildActionEntry
            buildForTesting = "YES"
            buildForRunning = "YES"
            buildForProfiling = "YES"
            buildForArchiving = "YES"
            buildForAnalyzing = "YES">
            <BuildableReference
               BuildableIdentifier = "primary"
               BlueprintIdentifier = "GoogleDataTransport"
               BuildableName = "GoogleDataTransport"
               BlueprintName = "GoogleDataTransport"
               ReferencedContainer = "container:">
            </BuildableReference>
         </BuildActionEntry>
         <BuildActionEntry
            buildForTesting = "YES"
            buildForRunning = "YES"
            buildForProfiling = "YES"
            buildForArchiving = "YES"
            buildForAnalyzing = "YES">
            <BuildableReference
               BuildableIdentifier = "primary"
               BlueprintIdentifier = "GoogleUtilities_AppDelegateSwizzler"
               BuildableName = "GoogleUtilities_AppDelegateSwizzler"
               BlueprintName = "GoogleUtilities_AppDelegateSwizzler"
               ReferencedContainer = "container:">
            </BuildableReference>
         </BuildActionEntry>
         <BuildActionEntry
            buildForTesting = "YES"
            buildForRunning = "YES"
            buildForProfiling = "YES"
            buildForArchiving = "YES"
            buildForAnalyzing = "YES">
            <BuildableReference
               BuildableIdentifier = "primary"
               BlueprintIdentifier = "GoogleUtilities_Environment"
               BuildableName = "GoogleUtilities_Environment"
               BlueprintName = "GoogleUtilities_Environment"
               ReferencedContainer = "container:">
            </BuildableReference>
         </BuildActionEntry>
         <BuildActionEntry
            buildForTesting = "YES"
            buildForRunning = "YES"
            buildForProfiling = "YES"
            buildForArchiving = "YES"
            buildForAnalyzing = "YES">
            <BuildableReference
               BuildableIdentifier = "primary"
               BlueprintIdentifier = "GoogleUtilities_Logger"
               BuildableName = "GoogleUtilities_Logger"
               BlueprintName = "GoogleUtilities_Logger"
               ReferencedContainer = "container:">
            </BuildableReference>
         </BuildActionEntry>
         <BuildActionEntry
            buildForTesting = "YES"
            buildForRunning = "YES"
            buildForProfiling = "YES"
            buildForArchiving = "YES"
            buildForAnalyzing = "YES">
            <BuildableReference
               BuildableIdentifier = "primary"
               BlueprintIdentifier = "GoogleUtilities_MethodSwizzler"
               BuildableName = "GoogleUtilities_MethodSwizzler"
               BlueprintName = "GoogleUtilities_MethodSwizzler"
               ReferencedContainer = "container:">
            </BuildableReference>
         </BuildActionEntry>
         <BuildActionEntry
            buildForTesting = "YES"
            buildForRunning = "YES"
            buildForProfiling = "YES"
            buildForArchiving = "YES"
            buildForAnalyzing = "YES">
            <BuildableReference
               BuildableIdentifier = "primary"
               BlueprintIdentifier = "GoogleUtilities_NSData"
               BuildableName = "GoogleUtilities_NSData"
               BlueprintName = "GoogleUtilities_NSData"
               ReferencedContainer = "container:">
            </BuildableReference>
         </BuildActionEntry>
         <BuildActionEntry
            buildForTesting = "YES"
            buildForRunning = "YES"
            buildForProfiling = "YES"
            buildForArchiving = "YES"
            buildForAnalyzing = "YES">
            <BuildableReference
               BuildableIdentifier = "primary"
               BlueprintIdentifier = "GoogleUtilities_Network"
               BuildableName = "GoogleUtilities_Network"
               BlueprintName = "GoogleUtilities_Network"
               ReferencedContainer = "container:">
            </BuildableReference>
         </BuildActionEntry>
         <BuildActionEntry
            buildForTesting = "YES"
            buildForRunning = "YES"
            buildForProfiling = "YES"
            buildForArchiving = "YES"
            buildForAnalyzing = "YES">
            <BuildableReference
               BuildableIdentifier = "primary"
               BlueprintIdentifier = "GoogleUtilities_Reachability"
               BuildableName = "GoogleUtilities_Reachability"
               BlueprintName = "GoogleUtilities_Reachability"
               ReferencedContainer = "container:">
            </BuildableReference>
         </BuildActionEntry>
         <BuildActionEntry
            buildForTesting = "YES"
            buildForRunning = "YES"
            buildForProfiling = "YES"
            buildForArchiving = "YES"
            buildForAnalyzing = "YES">
            <BuildableReference
               BuildableIdentifier = "primary"
               BlueprintIdentifier = "GoogleUtilities_UserDefaults"
               BuildableName = "GoogleUtilities_UserDefaults"
               BlueprintName = "GoogleUtilities_UserDefaults"
               ReferencedContainer = "container:">
            </BuildableReference>
         </BuildActionEntry>
         <BuildActionEntry
            buildForTesting = "YES"
            buildForRunning = "YES"
            buildForProfiling = "YES"
            buildForArchiving = "YES"
            buildForAnalyzing = "YES">
            <BuildableReference
               BuildableIdentifier = "primary"
               BlueprintIdentifier = "SharedTestUtilities"
               BuildableName = "SharedTestUtilities"
               BlueprintName = "SharedTestUtilities"
               ReferencedContainer = "container:">
            </BuildableReference>
         </BuildActionEntry>
         <BuildActionEntry
            buildForTesting = "YES"
            buildForRunning = "YES"
            buildForProfiling = "YES"
            buildForArchiving = "YES"
            buildForAnalyzing = "YES">
            <BuildableReference
               BuildableIdentifier = "primary"
               BlueprintIdentifier = "Firebase_ABTestingUnit"
               BuildableName = "Firebase_ABTestingUnit"
               BlueprintName = "Firebase_ABTestingUnit"
               ReferencedContainer = "container:">
            </BuildableReference>
         </BuildActionEntry>
         <BuildActionEntry
            buildForTesting = "YES"
            buildForRunning = "YES"
            buildForProfiling = "YES"
            buildForArchiving = "YES"
            buildForAnalyzing = "YES">
            <BuildableReference
               BuildableIdentifier = "primary"
               BlueprintIdentifier = "FirebaseABTesting"
               BuildableName = "FirebaseABTesting"
               BlueprintName = "FirebaseABTesting"
               ReferencedContainer = "container:">
            </BuildableReference>
         </BuildActionEntry>
         <BuildActionEntry
            buildForTesting = "YES"
            buildForRunning = "YES"
            buildForProfiling = "YES"
            buildForArchiving = "YES"
            buildForAnalyzing = "YES">
            <BuildableReference
               BuildableIdentifier = "primary"
               BlueprintIdentifier = "FirebaseRemoteConfig"
               BuildableName = "FirebaseRemoteConfig"
               BlueprintName = "FirebaseRemoteConfig"
               ReferencedContainer = "container:">
            </BuildableReference>
         </BuildActionEntry>
         <BuildActionEntry
            buildForTesting = "YES"
            buildForRunning = "YES"
            buildForProfiling = "YES"
            buildForArchiving = "YES"
            buildForAnalyzing = "YES">
            <BuildableReference
               BuildableIdentifier = "primary"
               BlueprintIdentifier = "FirebaseDatabase"
               BuildableName = "FirebaseDatabase"
               BlueprintName = "FirebaseDatabase"
               ReferencedContainer = "container:">
            </BuildableReference>
         </BuildActionEntry>
         <BuildActionEntry
            buildForTesting = "YES"
            buildForRunning = "YES"
            buildForProfiling = "YES"
            buildForArchiving = "YES"
            buildForAnalyzing = "YES">
            <BuildableReference
               BuildableIdentifier = "primary"
               BlueprintIdentifier = "Firebase_DatabaseUnit"
               BuildableName = "Firebase_DatabaseUnit"
               BlueprintName = "Firebase_DatabaseUnit"
               ReferencedContainer = "container:">
            </BuildableReference>
         </BuildActionEntry>
         <BuildActionEntry
            buildForTesting = "YES"
            buildForRunning = "YES"
            buildForProfiling = "YES"
            buildForArchiving = "YES"
            buildForAnalyzing = "YES">
            <BuildableReference
               BuildableIdentifier = "primary"
               BlueprintIdentifier = "FirebaseFirestore"
               BuildableName = "FirebaseFirestore"
               BlueprintName = "FirebaseFirestore"
               ReferencedContainer = "container:">
            </BuildableReference>
         </BuildActionEntry>
         <BuildActionEntry
            buildForTesting = "YES"
            buildForRunning = "YES"
            buildForProfiling = "YES"
            buildForArchiving = "YES"
            buildForAnalyzing = "YES">
            <BuildableReference
               BuildableIdentifier = "primary"
               BlueprintIdentifier = "FirebaseFirestoreSwift"
               BuildableName = "FirebaseFirestoreSwift"
               BlueprintName = "FirebaseFirestoreSwift"
               ReferencedContainer = "container:">
            </BuildableReference>
         </BuildActionEntry>
         <BuildActionEntry
            buildForTesting = "YES"
            buildForRunning = "YES"
            buildForProfiling = "YES"
            buildForArchiving = "YES"
            buildForAnalyzing = "YES">
            <BuildableReference
               BuildableIdentifier = "primary"
               BlueprintIdentifier = "FirebaseAnalytics"
               BuildableName = "FirebaseAnalytics"
               BlueprintName = "FirebaseAnalytics"
               ReferencedContainer = "container:">
            </BuildableReference>
         </BuildActionEntry>
         <BuildActionEntry
            buildForTesting = "YES"
            buildForRunning = "YES"
            buildForProfiling = "YES"
            buildForArchiving = "YES"
            buildForAnalyzing = "YES">
            <BuildableReference
               BuildableIdentifier = "primary"
               BlueprintIdentifier = "FirebaseAnalyticsWrapper"
               BuildableName = "FirebaseAnalyticsWrapper"
               BlueprintName = "FirebaseAnalyticsWrapper"
               ReferencedContainer = "container:">
            </BuildableReference>
         </BuildActionEntry>
         <BuildActionEntry
            buildForTesting = "YES"
            buildForRunning = "YES"
            buildForProfiling = "YES"
            buildForArchiving = "YES"
            buildForAnalyzing = "YES">
            <BuildableReference
               BuildableIdentifier = "primary"
               BlueprintIdentifier = "FirebaseCoreDiagnostics"
               BuildableName = "FirebaseCoreDiagnostics"
               BlueprintName = "FirebaseCoreDiagnostics"
               ReferencedContainer = "container:">
            </BuildableReference>
         </BuildActionEntry>
         <BuildActionEntry
            buildForTesting = "YES"
            buildForRunning = "YES"
            buildForProfiling = "YES"
            buildForArchiving = "YES"
            buildForAnalyzing = "YES">
            <BuildableReference
               BuildableIdentifier = "primary"
               BlueprintIdentifier = "FirebaseDynamicLinks"
               BuildableName = "FirebaseDynamicLinks"
               BlueprintName = "FirebaseDynamicLinks"
               ReferencedContainer = "container:">
            </BuildableReference>
         </BuildActionEntry>
         <BuildActionEntry
            buildForTesting = "YES"
            buildForRunning = "YES"
            buildForProfiling = "YES"
            buildForArchiving = "YES"
            buildForAnalyzing = "YES">
            <BuildableReference
               BuildableIdentifier = "primary"
               BlueprintIdentifier = "FirebaseInAppMessaging"
               BuildableName = "FirebaseInAppMessaging"
               BlueprintName = "FirebaseInAppMessaging"
               ReferencedContainer = "container:">
            </BuildableReference>
         </BuildActionEntry>
         <BuildActionEntry
            buildForTesting = "YES"
            buildForRunning = "YES"
            buildForProfiling = "YES"
            buildForArchiving = "YES"
            buildForAnalyzing = "YES">
            <BuildableReference
               BuildableIdentifier = "primary"
               BlueprintIdentifier = "FirebaseInAppMessaging-Beta"
               BuildableName = "FirebaseInAppMessaging-Beta"
               BlueprintName = "FirebaseInAppMessaging-Beta"
               ReferencedContainer = "container:">
            </BuildableReference>
         </BuildActionEntry>
         <BuildActionEntry
            buildForTesting = "YES"
            buildForRunning = "YES"
            buildForProfiling = "YES"
            buildForArchiving = "YES"
            buildForAnalyzing = "YES">
            <BuildableReference
               BuildableIdentifier = "primary"
               BlueprintIdentifier = "FirebaseInstanceID"
               BuildableName = "FirebaseInstanceID"
               BlueprintName = "FirebaseInstanceID"
               ReferencedContainer = "container:">
            </BuildableReference>
         </BuildActionEntry>
         <BuildActionEntry
            buildForTesting = "YES"
            buildForRunning = "YES"
            buildForProfiling = "YES"
            buildForArchiving = "YES"
            buildForAnalyzing = "YES">
            <BuildableReference
               BuildableIdentifier = "primary"
               BlueprintIdentifier = "FirebaseMessaging"
               BuildableName = "FirebaseMessaging"
               BlueprintName = "FirebaseMessaging"
               ReferencedContainer = "container:">
            </BuildableReference>
         </BuildActionEntry>
      </BuildActionEntries>
   </BuildAction>
   <TestAction
      buildConfiguration = "Debug"
      selectedDebuggerIdentifier = "Xcode.DebuggerFoundation.Debugger.LLDB"
      selectedLauncherIdentifier = "Xcode.DebuggerFoundation.Launcher.LLDB"
      shouldUseLaunchSchemeArgsEnv = "YES">
      <Testables>
         <TestableReference
            skipped = "NO">
            <BuildableReference
               BuildableIdentifier = "primary"
               BlueprintIdentifier = "CoreUnit"
               BuildableName = "CoreUnit"
               BlueprintName = "CoreUnit"
               ReferencedContainer = "container:">
            </BuildableReference>
         </TestableReference>
         <TestableReference
            skipped = "NO">
            <BuildableReference
               BuildableIdentifier = "primary"
               BlueprintIdentifier = "StorageUnit"
               BuildableName = "StorageUnit"
               BlueprintName = "StorageUnit"
               ReferencedContainer = "container:">
            </BuildableReference>
         </TestableReference>
         <TestableReference
            skipped = "NO">
            <BuildableReference
               BuildableIdentifier = "primary"
               BlueprintIdentifier = "firebase-test"
               BuildableName = "firebase-test"
               BlueprintName = "firebase-test"
               ReferencedContainer = "container:">
            </BuildableReference>
         </TestableReference>
         <TestableReference
            skipped = "NO">
            <BuildableReference
               BuildableIdentifier = "primary"
               BlueprintIdentifier = "FirebaseStorageTests"
               BuildableName = "FirebaseStorageTests"
               BlueprintName = "FirebaseStorageTests"
               ReferencedContainer = "container:">
            </BuildableReference>
         </TestableReference>
         <TestableReference
            skipped = "NO">
            <BuildableReference
               BuildableIdentifier = "primary"
               BlueprintIdentifier = "FirebaseCoreTests"
               BuildableName = "FirebaseCoreTests"
               BlueprintName = "FirebaseCoreTests"
               ReferencedContainer = "container:">
            </BuildableReference>
         </TestableReference>
         <TestableReference
            skipped = "NO">
            <BuildableReference
               BuildableIdentifier = "primary"
               BlueprintIdentifier = "FirebaseCoreTest"
               BuildableName = "FirebaseCoreTest"
               BlueprintName = "FirebaseCoreTest"
               ReferencedContainer = "container:">
            </BuildableReference>
         </TestableReference>
         <TestableReference
            skipped = "NO">
            <BuildableReference
               BuildableIdentifier = "primary"
               BlueprintIdentifier = "FirebaseStorageTest"
               BuildableName = "FirebaseStorageTest"
               BlueprintName = "FirebaseStorageTest"
               ReferencedContainer = "container:">
            </BuildableReference>
         </TestableReference>
         <TestableReference
            skipped = "NO">
            <BuildableReference
               BuildableIdentifier = "primary"
               BlueprintIdentifier = "AuthUnit"
               BuildableName = "AuthUnit"
               BlueprintName = "AuthUnit"
               ReferencedContainer = "container:">
            </BuildableReference>
         </TestableReference>
         <TestableReference
            skipped = "NO">
            <BuildableReference
               BuildableIdentifier = "primary"
               BlueprintIdentifier = "ABTestingUnit"
               BuildableName = "ABTestingUnit"
               BlueprintName = "ABTestingUnit"
               ReferencedContainer = "container:">
            </BuildableReference>
         </TestableReference>
         <TestableReference
            skipped = "NO">
            <BuildableReference
               BuildableIdentifier = "primary"
               BlueprintIdentifier = "RemoteConfigUnit"
               BuildableName = "RemoteConfigUnit"
               BlueprintName = "RemoteConfigUnit"
               ReferencedContainer = "container:">
            </BuildableReference>
         </TestableReference>
         <TestableReference
            skipped = "NO">
            <BuildableReference
               BuildableIdentifier = "primary"
               BlueprintIdentifier = "DatabaseUnit"
               BuildableName = "DatabaseUnit"
               BlueprintName = "DatabaseUnit"
               ReferencedContainer = "container:">
            </BuildableReference>
         </TestableReference>
         <TestableReference
            skipped = "NO">
            <BuildableReference
               BuildableIdentifier = "primary"
               BlueprintIdentifier = "objc-import-test"
               BuildableName = "objc-import-test"
               BlueprintName = "objc-import-test"
               ReferencedContainer = "container:">
            </BuildableReference>
         </TestableReference>
         <TestableReference
            skipped = "NO">
            <BuildableReference
               BuildableIdentifier = "primary"
               BlueprintIdentifier = "swift-test"
               BuildableName = "swift-test"
               BlueprintName = "swift-test"
               ReferencedContainer = "container:">
            </BuildableReference>
         </TestableReference>
         <TestableReference
            skipped = "NO">
            <BuildableReference
               BuildableIdentifier = "primary"
               BlueprintIdentifier = "version-test"
               BuildableName = "version-test"
               BlueprintName = "version-test"
               ReferencedContainer = "container:">
            </BuildableReference>
         </TestableReference>
         <TestableReference
            skipped = "NO">
            <BuildableReference
               BuildableIdentifier = "primary"
               BlueprintIdentifier = "analytics-import-test"
               BuildableName = "analytics-import-test"
               BlueprintName = "analytics-import-test"
               ReferencedContainer = "container:">
            </BuildableReference>
         </TestableReference>
<<<<<<< HEAD
=======
         <TestableReference
            skipped = "NO">
            <BuildableReference
               BuildableIdentifier = "primary"
               BlueprintIdentifier = "MessagingUnit"
               BuildableName = "MessagingUnit"
               BlueprintName = "MessagingUnit"
               ReferencedContainer = "container:">
            </BuildableReference>
         </TestableReference>
>>>>>>> 204f4832
      </Testables>
   </TestAction>
   <LaunchAction
      buildConfiguration = "Debug"
      selectedDebuggerIdentifier = "Xcode.DebuggerFoundation.Debugger.LLDB"
      selectedLauncherIdentifier = "Xcode.DebuggerFoundation.Launcher.LLDB"
      launchStyle = "0"
      useCustomWorkingDirectory = "NO"
      ignoresPersistentStateOnLaunch = "NO"
      debugDocumentVersioning = "YES"
      debugServiceExtension = "internal"
      allowLocationSimulation = "YES">
   </LaunchAction>
   <ProfileAction
      buildConfiguration = "Release"
      shouldUseLaunchSchemeArgsEnv = "YES"
      savedToolIdentifier = ""
      useCustomWorkingDirectory = "NO"
      debugDocumentVersioning = "YES">
      <MacroExpansion>
         <BuildableReference
            BuildableIdentifier = "primary"
            BlueprintIdentifier = "Firebase"
            BuildableName = "Firebase"
            BlueprintName = "Firebase"
            ReferencedContainer = "container:">
         </BuildableReference>
      </MacroExpansion>
   </ProfileAction>
   <AnalyzeAction
      buildConfiguration = "Debug">
   </AnalyzeAction>
   <ArchiveAction
      buildConfiguration = "Release"
      revealArchiveInOrganizer = "YES">
   </ArchiveAction>
</Scheme><|MERGE_RESOLUTION|>--- conflicted
+++ resolved
@@ -668,8 +668,6 @@
                ReferencedContainer = "container:">
             </BuildableReference>
          </TestableReference>
-<<<<<<< HEAD
-=======
          <TestableReference
             skipped = "NO">
             <BuildableReference
@@ -680,7 +678,6 @@
                ReferencedContainer = "container:">
             </BuildableReference>
          </TestableReference>
->>>>>>> 204f4832
       </Testables>
    </TestAction>
    <LaunchAction
