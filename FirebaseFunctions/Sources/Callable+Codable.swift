--- conflicted
+++ resolved
@@ -210,26 +210,6 @@
   }
 }
 
-<<<<<<< HEAD
-  public extension Callable {
-    // TODO: Look into handling parameter-less functions.
-    @available(macOS 12.0, iOS 15.0, watchOS 8.0, tvOS 15.0, *)
-    func stream(_ data: Request? = nil) -> AsyncThrowingStream<Response, Error> {
-      return AsyncThrowingStream { continuation in
-        Task {
-          do {
-            let encoded = try encoder.encode(data)
-            for try await result in callable.stream(encoded) {
-              if let response = try? decoder.decode([String: Response].self, from: result.data) {
-                continuation.yield(response["chunk"]!)
-              } else if let response = try? decoder.decode(Response.self, from: result.data) {
-                continuation.yield(response)
-              }
-              // TODO: Silently failing. The response cannot be decoded to the given type.
-            }
-          } catch {
-            // throw(NSError(domain: "The response cannot be decoded to the given type.", code: 0, userInfo: nil))
-=======
 public extension Callable {
   // TODO: Look into handling parameter-less functions.
   // TODO: Ensure decoding failures are passed into reasonable errors.
@@ -272,15 +252,14 @@
               )
               continuation.yield(boxedMessage.message)
             }
->>>>>>> 1ebe1a0e
+
           }
           continuation.finish()
         }
       }
     }
   }
-<<<<<<< HEAD
-=======
+
 }
 
 struct StreamResponseMessage<Message: Decodable>: Decodable {
@@ -291,5 +270,4 @@
   typealias JSON = [String: Any]
   case message(JSON)
   case result(JSON)
-}
->>>>>>> 1ebe1a0e
+}