--- conflicted
+++ resolved
@@ -161,7 +161,6 @@
   }
 }
 
-<<<<<<< HEAD
   public extension Callable {
     // TODO: Look into handling parameter-less functions.
     @available(macOS 12.0, iOS 15.0, watchOS 8.0, tvOS 15.0, *)
@@ -177,23 +176,9 @@
                 continuation.yield(response)
               }
               // TODO: Silently failing. The response cannot be decoded to the given type.
-=======
-  // TODO: Look into handling parameter-less functions.
-  @available(macOS 12.0, iOS 15.0, watchOS 8.0, tvOS 15.0, *)
-  func stream(_ data: Request? = nil) -> AsyncThrowingStream<Response, Error> {
-    return AsyncThrowingStream { continuation in
-      Task {
-        do {
-          let encoded = try encoder.encode(data)
-          for try await result in callable.stream(encoded) {
-            if let response = try? decoder.decode([String: Response].self, from: result.data) {
-              continuation.yield(response["chunk"]!)
-            } else if let response = try? decoder.decode(Response.self, from: result.data) {
-              continuation.yield(response)
->>>>>>> 9d7e01e0
             }
           } catch {
-            continuation.finish(throwing: error)
+            // throw(NSError(domain: "The response cannot be decoded to the given type.", code: 0, userInfo: nil))
           }
           continuation.finish()
         }
