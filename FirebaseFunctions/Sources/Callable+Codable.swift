--- conflicted
+++ resolved
@@ -214,11 +214,8 @@
   // TODO: Look into handling parameter-less functions.
   // TODO: Ensure decoding failures are passed into reasonable errors.
   @available(macOS 12.0, iOS 15.0, watchOS 8.0, tvOS 15.0, *)
-<<<<<<< HEAD
   func stream(_ data: Request? = nil) -> AsyncThrowingStream<Response, Error> {
-=======
-  func stream(_ data: Request) -> AsyncThrowingStream<Response, Error> {
->>>>>>> b953f58b
+
     return AsyncThrowingStream { continuation in
       Task {
         do {
