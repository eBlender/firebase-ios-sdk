--- conflicted
+++ resolved
@@ -405,13 +405,7 @@
       XCTExpectFailure("Failed to download stream")
   }
 
-<<<<<<< HEAD
-  func testGenerateStreamContentCanceled() async{
-    var response = [String]()
-    let responseQueue = DispatchQueue(label: "responseQueue")
-=======
   func testGenerateStreamContentCanceled() async {
->>>>>>> 9ef74112
     let options = HTTPSCallableOptions(requireLimitedUseAppCheckTokens: true)
     let input: [String: Any] = ["data": "Why is the sky blue"]
 
@@ -423,22 +417,6 @@
         timeout: 4.0
       )
       // First chunk of the stream comes as NSDictionary
-<<<<<<< HEAD
-        for try await result in stream {
-          if let dataChunk = result.data as? NSDictionary {
-            for (key, value) in dataChunk {
-              responseQueue.sync {
-                response.append("\(key) \(value)")
-              
-            }
-            // Last chunk is the concatenated result so we have to parse it as String else will
-            // fail.
-            if let dataString = result.data as? String {
-              responseQueue.sync {
-                response.append(dataString)
-              }
-            }
-=======
       var response = [String]()
       for try await result in stream {
         if let dataChunk = result.data as? NSDictionary {
@@ -450,7 +428,6 @@
           // fail.
           if let dataString = result.data as? String {
             response.append(dataString)
->>>>>>> 9ef74112
           }
         }
       }
